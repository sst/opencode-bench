{
  "name": "opencode-bench",
  "version": "0.1.0",
  "type": "module",
  "files": [
    "dist",
    "dataset.yaml"
  ],
  "bin": {
    "orvl": "dist/cli.js"
  },
  "scripts": {
<<<<<<< HEAD
    "build": "bun build cli.ts --outfile dist/cli.js --target node --format esm --external node:* --external @openai/codex-sdk --external @openai/codex-sdk/* --external @opencode-ai/sdk --external @opencode-ai/sdk/*",
=======
    "build": "bun build cli.ts --outfile dist/cli.js --target node --format esm --external node:* --external @openai/codex-sdk --external @openai/codex-sdk/* --external @anthropic-ai/claude-agent-sdk --external @anthropic-ai/claude-agent-sdk/*",
>>>>>>> 4e479b1d
    "check": "tsc --noEmit",
    "dev": "bun run cli.ts",
    "test": "bun test",
    "test:consistency": "bun test tests/judgeConsistency.test.ts",
    "test:consistency:medium": "bun test tests/judgeConsistencyMedium.test.ts",
    "test:consistency:complex": "bun test tests/judgeConsistencyComplex.test.ts",
    "test:consistency:full": "bun test tests/judgeConsistency*.test.ts",
    "test:compatibility": "bun test tests/judgeCompatibility.test.ts",
    "show-test-outputs": "bun run scripts/show-test-outputs.ts"
  },
  "packageManager": "bun@1.2.21",
  "dependencies": {
    "@ai-sdk/anthropic": "^2.0.26",
    "@ai-sdk/openai": "^2.0.48",
    "@ai-sdk/openai-compatible": "^1.0.21",
    "@anthropic-ai/claude-agent-sdk": "^0.1.0",
    "@octokit/request": "^10.0.5",
    "@openai/codex-sdk": "^0.47.0",
    "@opencode-ai/sdk": "^0.15.8",
    "ai": "^5.0.64",
    "detect-port": "^2.1.0",
    "yaml": "^2.4.5",
    "zod": "^3.23.8"
  },
  "devDependencies": {
    "@types/node": "^20.12.7",
    "bun-types": "^1.3.0",
    "typescript": "^5.4.0"
  }
}<|MERGE_RESOLUTION|>--- conflicted
+++ resolved
@@ -10,11 +10,7 @@
     "orvl": "dist/cli.js"
   },
   "scripts": {
-<<<<<<< HEAD
-    "build": "bun build cli.ts --outfile dist/cli.js --target node --format esm --external node:* --external @openai/codex-sdk --external @openai/codex-sdk/* --external @opencode-ai/sdk --external @opencode-ai/sdk/*",
-=======
-    "build": "bun build cli.ts --outfile dist/cli.js --target node --format esm --external node:* --external @openai/codex-sdk --external @openai/codex-sdk/* --external @anthropic-ai/claude-agent-sdk --external @anthropic-ai/claude-agent-sdk/*",
->>>>>>> 4e479b1d
+    "build": "bun build cli.ts --outfile dist/cli.js --target node --format esm --external node:* --external @openai/codex-sdk --external @openai/codex-sdk/* --external @opencode-ai/sdk --external @opencode-ai/sdk/* --external @anthropic-ai/claude-agent-sdk --external @anthropic-ai/claude-agent-sdk/*",
     "check": "tsc --noEmit",
     "dev": "bun run cli.ts",
     "test": "bun test",
